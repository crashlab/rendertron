/*
 * Copyright 2018 Google Inc. All rights reserved.
 *
 * Licensed under the Apache License, Version 2.0 (the "License"); you may
 not
 * use this file except in compliance with the License. You may obtain a copy
 of
 * the License at
 *
 *     http://www.apache.org/licenses/LICENSE-2.0
 *
 * Unless required by applicable law or agreed to in writing, software
 * distributed under the License is distributed on an "AS IS" BASIS, WITHOUT
 * WARRANTIES OR CONDITIONS OF ANY KIND, either express or implied. See the
 * License for the specific language governing permissions and limitations
 under
 * the License.
 */

'use strict';

import * as fse from 'fs-extra';
import * as path from 'path';

const CONFIG_PATH = path.resolve(__dirname, '../config.json');


export type Config = {
<<<<<<< HEAD
    cache: 'datastore' | 'memory' | null;
=======
    cache: 'datastore'|'memory'|null;
>>>>>>> 8de61c5e
    timeout: number;
    port: string;
    width: number;
    height: number;
    headers: {[key: string]: string};
};

export class ConfigManager {
    public static config: Config = {
        cache: null,
        timeout: 10000,
        port: '3000',
        width: 1000,
        height: 1000,
        headers: {}
    };

    static async getConfiguration(): Promise<Config> {
        // Load config.json if it exists.
        if (fse.pathExistsSync(CONFIG_PATH)) {
            ConfigManager.config = Object.assign(ConfigManager.config, await fse.readJson(CONFIG_PATH));
        }
        return ConfigManager.config;
    }
}
<|MERGE_RESOLUTION|>--- conflicted
+++ resolved
@@ -26,11 +26,7 @@
 
 
 export type Config = {
-<<<<<<< HEAD
-    cache: 'datastore' | 'memory' | null;
-=======
     cache: 'datastore'|'memory'|null;
->>>>>>> 8de61c5e
     timeout: number;
     port: string;
     width: number;
